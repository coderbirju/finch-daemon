# Copyright Amazon.com, Inc. or its affiliates. All Rights Reserved.
# SPDX-License-Identifier: Apache-2.0

GINKGO = go run github.com/onsi/ginkgo/v2/ginkgo
# Common ginkgo options: -v for verbose mode, --focus="test name" for running single tests
GFLAGS ?= --race --randomize-all --randomize-suites
BIN = $(PWD)/bin
FINCH_DAEMON_PROJECT_ROOT ?= $(shell pwd)

# Base path used to install.
PREFIX ?= /usr/local
BINDIR ?= $(PREFIX)/bin

BINARY = $(addprefix bin/,finch-daemon)

<<<<<<< HEAD
PACKAGE := github.com/runfinch/finch-daemon
VERSION := $(shell git describe --match 'v[0-9]*' --dirty='.modified' --always --tags)
GITCOMMIT := $(shell git rev-parse HEAD)$(shell if ! git diff --no-ext-diff --quiet --exit-code; then echo .m; fi)

=======
>>>>>>> ad261736
ifndef GODEBUG
	EXTRA_LDFLAGS += -s -w
endif

<<<<<<< HEAD
LDFLAGS := -X $(PACKAGE)/version.Version=$(VERSION) -X $(PACKAGE)/version.GitCommit=$(GITCOMMIT)

ifeq ($(STATIC),)
  GO_BUILDTAGS := osusergo netgo
  LDFLAGS += -extldflags '-static'
  $(info Building Static Binary)
else
  $(info Building Dynamic Binary)
endif

LDFLAGS += $(EXTRA_LDFLAGS)

.PHONY: build
build:
	GOOS=linux go build $(if $(GO_BUILDTAGS), -tags "$(GO_BUILDTAGS)") -ldflags "$(LDFLAGS)" -v -o $(BINARY) $(PACKAGE)/cmd/finch-daemon

clean:
	@rm -f $(BINARIES)
	@rm -rf $(BIN)
=======
.PHONY: build
build:
	$(eval PACKAGE := github.com/runfinch/finch-daemon)
	$(eval VERSION ?= $(shell git describe --match 'v[0-9]*' --dirty='.modified' --always --tags))
	$(eval GITCOMMIT := $(shell git rev-parse HEAD)$(shell if ! git diff --no-ext-diff --quiet --exit-code; then echo .m; fi))
	$(eval LDFLAGS := "-X $(PACKAGE)/version.Version=$(VERSION) -X $(PACKAGE)/version.GitCommit=$(GITCOMMIT) $(EXTRA_LDFLAGS)")
	GOOS=linux go build -ldflags $(LDFLAGS) -v -o $(BINARY) $(PACKAGE)/cmd/finch-daemon
>>>>>>> ad261736

clean:
	@rm -f $(BINARIES)
	@rm -rf $(BIN)

.PHONY: linux
linux:
ifneq ($(shell uname), Linux)
	$(error This needs to be run on linux!)
endif

.PHONY: start
start: linux build unlink
	sudo $(BINARY) --debug --socket-owner $${UID}

DLV=$(BIN)/dlv
$(DLV):
	GOBIN=$(BIN) go install github.com/go-delve/delve/cmd/dlv@latest

.PHONY: start-debug
start-debug: linux build $(DLV) unlink
	sudo $(DLV) --listen=:2345 --headless=true --api-version=2 exec $(BINARY) -- --debug --socket-owner $${UID}

install: linux
	install -d $(DESTDIR)$(BINDIR)
	install $(BINARY) $(DESTDIR)$(BINDIR)

uninstall:
	@rm -f $(addprefix $(DESTDIR)$(BINDIR)/,$(notdir $(BINARY)))

# Unlink the unix socket if the link does not get cleaned up properly (or if finch-daemon is already running)
.PHONY: unlink
unlink: linux
ifneq ("$(wildcard /run/finch.sock)","")
	sudo unlink /run/finch.sock
endif

.PHONY:  gen-code
 gen-code: linux
	rm -rf ./pkg/mocks
	GOBIN=$(BIN) go install github.com/golang/mock/mockgen
	GOBIN=$(BIN) go install golang.org/x/tools/cmd/stringer
	PATH=$(BIN):$(PATH) go generate ./...
	PATH=$(BIN):$(PATH) mockgen --destination=./mocks/mocks_container/container.go -package=mocks_container github.com/containerd/containerd Container
	PATH=$(BIN):$(PATH) mockgen --destination=./mocks/mocks_container/process.go -package=mocks_container github.com/containerd/containerd Process
	PATH=$(BIN):$(PATH) mockgen --destination=./mocks/mocks_container/task.go -package=mocks_container github.com/containerd/containerd Task
	PATH=$(BIN):$(PATH) mockgen --destination=./mocks/mocks_image/store.go -package=mocks_image github.com/containerd/containerd/images Store
	PATH=$(BIN):$(PATH) mockgen --destination=./mocks/mocks_container/network_manager.go -package=mocks_container github.com/containerd/nerdctl/pkg/containerutil NetworkOptionsManager
	PATH=$(BIN):$(PATH) mockgen --destination=./mocks/mocks_cio/io.go -package=mocks_cio github.com/containerd/containerd/cio IO
	PATH=$(BIN):$(PATH) mockgen --destination=./mocks/mocks_http/response_writer.go -package=mocks_http net/http ResponseWriter
	PATH=$(BIN):$(PATH) mockgen --destination=./mocks/mocks_http/conn.go -package=mocks_http net Conn

GOLINT=$(BIN)/golangci-lint
$(GOLINT): linux
	curl -sSfL https://raw.githubusercontent.com/golangci/golangci-lint/master/install.sh | sh -s -- -b $(BIN) v1.60.3

.PHONY: lint
lint: linux $(GOLINT)
	$(GOLINT) run ./...

.PHONY: test-unit
test-unit: linux
	$(GINKGO) $(GFLAGS) ./...

# Runs tests in headless dlv mode, must specify package directory with PKG_DIR
PKG_DIR ?= .
.PHONY: test-unit-debug
test-unit-debug: linux $(DLV)
	sudo $(DLV) --listen=:2345 --headless=true --api-version=2 test $(PKG_DIR)

.PHONY: test-e2e
test-e2e: linux
	DOCKER_HOST="unix:///run/finch.sock" \
	DOCKER_API_VERSION="v1.41" \
	TEST_E2E=1 \
	$(GINKGO) $(GFLAGS) ./e2e/...

.PHONY: licenses
licenses:
	PATH=$(BIN):$(PATH) go-licenses report --template="scripts/third-party-license.tpl" --ignore github.com/runfinch ./... > THIRD_PARTY_LICENSES

.PHONY: coverage
coverage: linux
	$(GINKGO) -r -v -race --trace --cover --coverprofile="coverage-report.out" ./...
	go tool cover -html="coverage-report.out" -o="unit-test-coverage-report.html"

.PHONY: release
release: linux
	@echo "$@"
	@$(FINCH_DAEMON_PROJECT_ROOT)/scripts/create-releases.sh $(RELEASE_TAG)<|MERGE_RESOLUTION|>--- conflicted
+++ resolved
@@ -13,18 +13,15 @@
 
 BINARY = $(addprefix bin/,finch-daemon)
 
-<<<<<<< HEAD
 PACKAGE := github.com/runfinch/finch-daemon
 VERSION := $(shell git describe --match 'v[0-9]*' --dirty='.modified' --always --tags)
 GITCOMMIT := $(shell git rev-parse HEAD)$(shell if ! git diff --no-ext-diff --quiet --exit-code; then echo .m; fi)
 
-=======
->>>>>>> ad261736
+
 ifndef GODEBUG
 	EXTRA_LDFLAGS += -s -w
 endif
 
-<<<<<<< HEAD
 LDFLAGS := -X $(PACKAGE)/version.Version=$(VERSION) -X $(PACKAGE)/version.GitCommit=$(GITCOMMIT)
 
 ifeq ($(STATIC),)
@@ -44,15 +41,7 @@
 clean:
 	@rm -f $(BINARIES)
 	@rm -rf $(BIN)
-=======
-.PHONY: build
-build:
-	$(eval PACKAGE := github.com/runfinch/finch-daemon)
-	$(eval VERSION ?= $(shell git describe --match 'v[0-9]*' --dirty='.modified' --always --tags))
-	$(eval GITCOMMIT := $(shell git rev-parse HEAD)$(shell if ! git diff --no-ext-diff --quiet --exit-code; then echo .m; fi))
-	$(eval LDFLAGS := "-X $(PACKAGE)/version.Version=$(VERSION) -X $(PACKAGE)/version.GitCommit=$(GITCOMMIT) $(EXTRA_LDFLAGS)")
-	GOOS=linux go build -ldflags $(LDFLAGS) -v -o $(BINARY) $(PACKAGE)/cmd/finch-daemon
->>>>>>> ad261736
+
 
 clean:
 	@rm -f $(BINARIES)
